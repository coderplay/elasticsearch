--- conflicted
+++ resolved
@@ -1543,8 +1543,7 @@
 }
 --------------------------------------------------
 
-<<<<<<< HEAD
-If the following configuration had been provided, omitting the optional `target_field` setting:
+If the following configuration is provided, omitting the optional `target_field` setting:
 [source,js]
 --------------------------------------------------
 {
@@ -1554,35 +1553,40 @@
 }
 --------------------------------------------------
 
-then after the `json` processor operated on the same document, it would have looked like:
-=======
+then after the `json` processor operates on this document:
+
+[source,js]
+--------------------------------------------------
+{
+  "source_and_target": "{\"foo\": 2000}"
+}
+--------------------------------------------------
+
+it will look like:
+
+[source,js]
+--------------------------------------------------
+{
+  "source_and_target": {
+    "foo": 2000
+  }
+}
+--------------------------------------------------
+
+This illustrates that, unless it is explicitly named in the processor configuration, the `target_field` 
+is the same field provided in the required `field` configuration.
+
 [[kv-processor]]
 === KV Processor
 This processor helps automatically parse messages (or specific event fields) which are of the foo=bar variety.
 
 For example, if you have a log message which contains `ip=1.2.3.4 error=REFUSED`, you can parse those automatically by configuring:
 
->>>>>>> a9731975
-
-[source,js]
---------------------------------------------------
-{
-<<<<<<< HEAD
-  "source_and_target": {
-    "foo": 2000
-  }
-}
---------------------------------------------------
-
-because, by default, the `target_field` is the same field provided in the required `field` configuration.
-=======
+
   "kv": {
     "field": "message",
     "field_split": " ",
     "value_split": "="
-  }
-}
---------------------------------------------------
 
 [[kv-options]]
 .Kv Options
@@ -1597,8 +1601,6 @@
 | `ignore_missing` | no        | `false`  | If `true` and `field` does not exist or is `null`, the processor quietly exits without modifying the document
 |======
 
->>>>>>> a9731975
-
 [[lowercase-processor]]
 === Lowercase Processor
 Converts a string to its lowercase equivalent.
