--- conflicted
+++ resolved
@@ -18,11 +18,9 @@
  */
 package org.elasticsearch.search.suggest.completion;
 
-<<<<<<< HEAD
 import org.elasticsearch.ElasticsearchException;
-=======
 import org.elasticsearch.common.HasContextAndHeaders;
->>>>>>> 41e10df2
+
 import org.elasticsearch.common.ParseField;
 import org.elasticsearch.common.bytes.BytesReference;
 import org.elasticsearch.common.unit.Fuzziness;
@@ -90,22 +88,15 @@
 
     @Override
     public SuggestionSearchContext.SuggestionContext parse(XContentParser parser, MapperService mapperService,
-<<<<<<< HEAD
-                                                           IndexQueryParserService queryParserService, IndexFieldDataService fieldDataService) throws IOException {
-=======
-            IndexQueryParserService queryParserService, HasContextAndHeaders headersContext) throws IOException {
->>>>>>> 41e10df2
+                                                           IndexQueryParserService queryParserService, IndexFieldDataService fieldDataService, HasContextAndHeaders headersContext) throws IOException {
         XContentParser.Token token;
         String fieldName = null;
         CompletionSuggestionContext suggestion = new CompletionSuggestionContext(completionSuggester);
 
         XContentParser contextParser = null;
-<<<<<<< HEAD
         CompletionSuggestionBuilder.FuzzyOptionsBuilder fuzzyOptions = null;
         CompletionSuggestionBuilder.RegexOptionsBuilder regexOptions = null;
         Set<String> payloadFields = new HashSet<>(1);
-=======
->>>>>>> 41e10df2
 
         while ((token = parser.nextToken()) != XContentParser.Token.END_OBJECT) {
             if (token == XContentParser.Token.FIELD_NAME) {
@@ -150,7 +141,6 @@
                     XContentBuilder builder = XContentFactory.contentBuilder(parser.contentType());
                     builder.copyCurrentStructure(parser);
                     BytesReference bytes = builder.bytes();
-<<<<<<< HEAD
                     contextParser = XContentFactory.xContent(bytes).createParser(bytes);
                 } else if ("regex".equals(fieldName)) {
                     regexOptions = new CompletionSuggestionBuilder.RegexOptionsBuilder();
@@ -181,9 +171,6 @@
                             throw new IllegalArgumentException("suggester [completion] expected string values in [payload] array");
                         }
                     }
-=======
-                    contextParser = parser.contentType().xContent().createParser(bytes);
->>>>>>> 41e10df2
                 } else {
                     throw new IllegalArgumentException("suggester [completion] doesn't support field [" + fieldName + "]");
                 }
@@ -191,7 +178,6 @@
                 throw new IllegalArgumentException("suggester [completion] doesn't support field [" + fieldName + "]");
             }
         }
-<<<<<<< HEAD
         MappedFieldType mappedFieldType = mapperService.smartNameFieldType(suggestion.getField());
         if (mappedFieldType == null) {
             throw new ElasticsearchException("Field [" + suggestion.getField() + "] is not a completion suggest field");
@@ -206,10 +192,6 @@
                 queryContexts = parseQueryContext(type.getContextMappings(), contextParser);
                 contextParser.close();
             }
-=======
-
-        suggestion.fieldType((CompletionFieldMapper.CompletionFieldType) mapperService.smartNameFieldType(suggestion.getField()));
->>>>>>> 41e10df2
 
             suggestion.setFieldType(type);
             suggestion.setFuzzyOptionsBuilder(fuzzyOptions);
