--- conflicted
+++ resolved
@@ -34,12 +34,8 @@
     public static final Setting<LogLevel> LOG_DEFAULT_LEVEL_SETTING =
         new Setting<>("logger.level", LogLevel.INFO.name(), LogLevel::parse, SettingsProperty.ClusterScope);
     public static final Setting<LogLevel> LOG_LEVEL_SETTING =
-<<<<<<< HEAD
-        Setting.dynamicKeySetting("logger.", LogLevel.INFO.name(), LogLevel::parse,
+        Setting.prefixKeySetting("logger.", LogLevel.INFO.name(), LogLevel::parse,
             SettingsProperty.Dynamic, SettingsProperty.ClusterScope);
-=======
-            Setting.prefixKeySetting("logger.", LogLevel.INFO.name(), LogLevel::parse, true, Setting.Scope.CLUSTER);
->>>>>>> 29e34439
 
     public static ESLogger getLogger(String prefix, String name) {
         prefix = prefix == null ? null : prefix.intern();
